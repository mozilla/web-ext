--- conflicted
+++ resolved
@@ -79,13 +79,8 @@
   },
   "devDependencies": {
     "babel-core": "6.23.1",
-<<<<<<< HEAD
-    "babel-eslint": "7.1.0",
+    "babel-eslint": "7.2.1",
     "babel-istanbul": "0.12.2",
-=======
-    "babel-eslint": "7.2.1",
-    "babel-istanbul": "0.12.0",
->>>>>>> 4be7a6a4
     "babel-istanbul-loader": "0.1.0",
     "babel-loader": "6.4.1",
     "babel-plugin-transform-class-properties": "6.18.0",
