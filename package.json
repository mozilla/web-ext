{
  "name": "web-ext",
  "version": "8.2.0",
  "description": "A command line tool to help build, run, and test web extensions",
  "type": "module",
  "main": "index.js",
  "exports": {
    ".": "./index.js",
    "./util/adb": "./lib/util/adb.js",
    "./util/logger": "./lib/util/logger.js"
  },
  "files": [
    "index.js",
    "lib/**"
  ],
  "engines": {
    "node": ">=18.0.0",
    "npm": ">=8.0.0"
  },
  "engine-strict": true,
  "bin": {
    "web-ext": "bin/web-ext.js"
  },
  "scripts": {
    "build": "node scripts/build",
    "start": "node scripts/develop",
    "test": "node scripts/test",
    "test-coverage": "node scripts/test --coverage",
    "test-functional": "node scripts/test-functional",
    "audit-deps": "node ./scripts/audit-deps",
    "changelog": "npx conventional-changelog-cli -p angular -u",
    "changelog-lint": "commitlint --from master",
    "changelog-lint-from-stdin": "commitlint",
    "github-pr-title-lint": "node ./scripts/github-pr-title-lint",
    "gen-contributing-toc": "npx doctoc CONTRIBUTING.md",
    "prettier": "prettier --write '**'",
    "prettier-ci": "prettier --list-different '**' || (echo '\n\nThis failure means you did not run `npm run prettier-dev` before committing\n\n' && exit 1)",
    "prettier-dev": "pretty-quick --branch master"
  },
  "homepage": "https://github.com/mozilla/web-ext",
  "repository": {
    "type": "git",
    "url": "git://github.com/mozilla/web-ext.git"
  },
  "bugs": {
    "url": "http://github.com/mozilla/web-ext/issues"
  },
  "keywords": [
    "web",
    "extensions",
    "web extensions",
    "browser extensions",
    "firefox",
    "mozilla",
    "add-ons",
    "google",
    "chrome",
    "opera"
  ],
  "dependencies": {
    "@babel/runtime": "7.25.0",
    "@devicefarmer/adbkit": "3.2.6",
    "addons-linter": "6.33.0",
    "bunyan": "1.8.15",
    "camelcase": "8.0.0",
    "chrome-launcher": "1.1.2",
    "debounce": "1.2.1",
    "decamelize": "6.0.0",
    "es6-error": "4.1.1",
    "firefox-profile": "4.6.0",
    "fs-extra": "11.2.0",
    "fx-runner": "1.4.0",
    "https-proxy-agent": "^7.0.0",
    "jose": "5.6.3",
    "jszip": "3.10.1",
    "mkdirp": "3.0.1",
    "multimatch": "6.0.0",
<<<<<<< HEAD
    "mz": "2.7.0",
=======
    "node-fetch": "3.3.2",
>>>>>>> 3b8d1df6
    "node-notifier": "10.0.1",
    "open": "9.1.0",
    "parse-json": "7.1.1",
    "promise-toolbox": "0.21.0",
    "source-map-support": "0.5.21",
    "strip-bom": "5.0.0",
    "strip-json-comments": "5.0.1",
    "tmp": "0.2.3",
    "update-notifier": "6.0.2",
    "watchpack": "2.4.1",
    "ws": "8.18.0",
    "yargs": "17.7.2",
    "zip-dir": "2.0.0"
  },
  "devDependencies": {
    "@babel/cli": "7.24.8",
    "@babel/core": "7.25.2",
    "@babel/eslint-parser": "7.25.1",
    "@babel/preset-env": "7.25.3",
    "@babel/register": "7.24.6",
    "@commitlint/cli": "19.3.0",
    "@commitlint/config-conventional": "19.2.2",
    "babel-plugin-istanbul": "7.0.0",
    "babel-plugin-transform-inline-environment-variables": "0.4.4",
    "chai": "4.3.10",
    "chai-as-promised": "8.0.0",
    "copy-dir": "1.3.0",
    "crc-32": "1.2.2",
    "cross-env": "7.0.3",
    "deepcopy": "2.1.0",
    "eslint": "8.57.0",
    "eslint-plugin-async-await": "0.0.0",
    "eslint-plugin-import": "2.29.1",
    "git-rev-sync": "3.0.2",
    "html-entities": "2.5.2",
    "mocha": "10.7.0",
    "node-fetch": "3.3.2",
    "nyc": "17.0.0",
    "prettier": "3.3.3",
    "pretty-quick": "4.0.0",
    "prettyjson": "1.2.5",
    "shelljs": "0.8.5",
    "sinon": "18.0.0",
    "testdouble": "3.20.2",
    "yauzl": "2.10.0"
  },
  "author": "Kumar McMillan",
  "license": "MPL-2.0",
  "nyc": {
    "include": "src/**/*.js",
    "reporter": [
      "lcov",
      "text"
    ]
  }
}<|MERGE_RESOLUTION|>--- conflicted
+++ resolved
@@ -75,11 +75,6 @@
     "jszip": "3.10.1",
     "mkdirp": "3.0.1",
     "multimatch": "6.0.0",
-<<<<<<< HEAD
-    "mz": "2.7.0",
-=======
-    "node-fetch": "3.3.2",
->>>>>>> 3b8d1df6
     "node-notifier": "10.0.1",
     "open": "9.1.0",
     "parse-json": "7.1.1",
