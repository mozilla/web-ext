--- conflicted
+++ resolved
@@ -70,14 +70,9 @@
     "decamelize": "4.0.0",
     "es6-error": "4.1.1",
     "event-to-promise": "0.8.0",
-<<<<<<< HEAD
-    "firefox-profile": "1.3.1",
+    "firefox-profile": "2.0.0",
     "fs-extra": "9.0.1",
-    "fx-runner": "1.0.12",
-=======
-    "firefox-profile": "2.0.0",
     "fx-runner": "1.0.13",
->>>>>>> e3f4d7f6
     "git-rev-sync": "2.0.0",
     "import-fresh": "3.2.1",
     "mkdirp": "1.0.4",
