--- conflicted
+++ resolved
@@ -63,11 +63,7 @@
     "addons-linter": "6.32.1",
     "bunyan": "1.8.15",
     "camelcase": "8.0.0",
-<<<<<<< HEAD
-    "chrome-launcher": "1.1.0",
-=======
     "chrome-launcher": "1.1.2",
->>>>>>> 1804f191
     "debounce": "1.2.1",
     "decamelize": "6.0.0",
     "es6-error": "4.1.1",
