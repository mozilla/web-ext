--- conflicted
+++ resolved
@@ -78,13 +78,8 @@
     "zip-dir": "1.0.2"
   },
   "devDependencies": {
-<<<<<<< HEAD
     "babel-core": "6.24.0",
-    "babel-eslint": "7.1.0",
-=======
-    "babel-core": "6.23.1",
     "babel-eslint": "7.2.1",
->>>>>>> 4be7a6a4
     "babel-istanbul": "0.12.0",
     "babel-istanbul-loader": "0.1.0",
     "babel-loader": "6.4.1",
