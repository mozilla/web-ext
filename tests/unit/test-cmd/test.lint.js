/* @flow */
import {it, describe} from 'mocha';
import {assert} from 'chai';
import sinon from 'sinon';

import defaultLintCommand from '../../../src/cmd/lint';
import {makeSureItFails} from '../helpers';

type setUpParams = {|
  createLinter?: Function,
  createFileFilter?: Function,
|}

describe('lint', () => {

  function setUp({createLinter, createFileFilter}: setUpParams = {}) {
    const lintResult = '<lint.run() result placeholder>';
    const runLinter = sinon.spy(() => Promise.resolve(lintResult));
    if (!createLinter) {
      createLinter = sinon.spy(() => {
        return {run: runLinter};
      });
    }
    return {
      lintResult,
      createLinter,
      runLinter,
<<<<<<< HEAD
      lint: ({...args}) => {
        // $FLOW_IGNORE: type checks skipped for testing purpose
        return defaultLintCommand(args, {createLinter, createFileFilter});
=======
      lint: (params = {}) => {
        return defaultLintCommand({
          sourceDir: '/fake/source/dir',
          ...params,
        }, {
          createLinter,
          fileFilter,
        });
>>>>>>> b558ec83
      },
    };
  }

  it('creates and runs a linter', () => {
    const {lint, createLinter, runLinter, lintResult} = setUp();
    return lint().then((actualLintResult) => {
      assert.equal(actualLintResult, lintResult);
      assert.equal(createLinter.called, true);
      assert.equal(runLinter.called, true);
    });
  });

  it('fails when the linter fails', () => {
    const createLinter = () => {
      return {
        run: () => Promise.reject(new Error('some error from the linter')),
      };
    };
    const {lint} = setUp({createLinter});
    return lint().then(makeSureItFails(), (error) => {
      assert.match(error.message, /error from the linter/);
    });
  });

  it('runs as a binary', () => {
    const {lint, createLinter} = setUp();
    return lint().then(() => {
      const args = createLinter.firstCall.args[0];
      assert.equal(args.runAsBinary, true);
    });
  });

  it('passes sourceDir to the linter', () => {
    const {lint, createLinter} = setUp();
    return lint({sourceDir: '/some/path'}).then(() => {
      const config = createLinter.firstCall.args[0].config;
      assert.equal(config._[0], '/some/path');
    });
  });

  it('passes warningsAsErrors to the linter', () => {
    const {lint, createLinter} = setUp();
    return lint({warningsAsErrors: true}).then(() => {
      const config = createLinter.firstCall.args[0].config;
      assert.equal(config.warningsAsErrors, true);
    });
  });

  it('passes warningsAsErrors undefined to the linter', () => {
    const {lint, createLinter} = setUp();
    return lint().then(() => {
      const config = createLinter.firstCall.args[0].config;
      assert.equal(config.warningsAsErrors, undefined);
    });
  });

  it('configures the linter when verbose', () => {
    const {lint, createLinter} = setUp();
    return lint({verbose: true}).then(() => {
      const config = createLinter.firstCall.args[0].config;
      assert.equal(config.logLevel, 'debug');
      assert.equal(config.stack, true);
    });
  });

  it('configures the linter when not verbose', () => {
    const {lint, createLinter} = setUp();
    return lint({verbose: false}).then(() => {
      const config = createLinter.firstCall.args[0].config;
      assert.equal(config.logLevel, 'fatal');
      assert.equal(config.stack, false);
    });
  });

  it('passes through linter configuration', () => {
    const {lint, createLinter} = setUp();
    return lint({
      pretty: true,
      metadata: true,
      output: 'json',
      boring: true,
      selfHosted: true,
    }).then(() => {
      const config = createLinter.firstCall.args[0].config;
      assert.strictEqual(config.pretty, true);
      assert.strictEqual(config.metadata, true);
      assert.strictEqual(config.output, 'json');
      assert.strictEqual(config.boring, true);
      assert.strictEqual(config.selfHosted, true);
    });
  });

  it('ensure linter build fileFilter and shouldScanFile correctly', () => {
    const fileFilter = {wantFile: sinon.spy(() => true)};
    const createFileFilter = sinon.spy(() => fileFilter);
    const {lint, createLinter} = setUp({createFileFilter});
    const params = {
      sourceDir: '.',
      artifactsDir: 'artifacts',
      ignoreFiles: ['file1', '**/file2'],
    };
    return lint(params).then(() => {
      assert(createFileFilter.calledWithMatch(params));
      assert(createLinter.called);
      const {shouldScanFile} = createLinter.firstCall.args[0].config;
      shouldScanFile('path/to/file');
      assert(fileFilter.wantFile.calledWith('path/to/file'));
    });
  });

});<|MERGE_RESOLUTION|>--- conflicted
+++ resolved
@@ -25,20 +25,14 @@
       lintResult,
       createLinter,
       runLinter,
-<<<<<<< HEAD
-      lint: ({...args}) => {
-        // $FLOW_IGNORE: type checks skipped for testing purpose
-        return defaultLintCommand(args, {createLinter, createFileFilter});
-=======
       lint: (params = {}) => {
         return defaultLintCommand({
           sourceDir: '/fake/source/dir',
           ...params,
         }, {
           createLinter,
-          fileFilter,
+          createFileFilter,
         });
->>>>>>> b558ec83
       },
     };
   }
