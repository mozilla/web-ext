--- conflicted
+++ resolved
@@ -95,28 +95,17 @@
                 ...stubs.signingConfig,
               },
               {
-<<<<<<< HEAD
                 signAddon: stubs.signingOptions.signAddon,
               }
             )
-=======
-                signAddon: stubs.signAddon,
-              },
-            ),
->>>>>>> 1ab0b801
           )
           .then((result) => {
             assert.equal(result.id, stubs.signingResult.id);
             // Do a sanity check that a built extension was passed to the
             // signer.
             assert.include(
-<<<<<<< HEAD
               stubs.signingOptions.signAddon.firstCall.args[0].xpiPath,
               'minimal_extension-1.0.zip'
-=======
-              stubs.signAddon.firstCall.args[0].xpiPath,
-              'minimal_extension-1.0.zip',
->>>>>>> 1ab0b801
             );
           });
       },
@@ -143,15 +132,9 @@
                 apiProxy,
               },
               {
-<<<<<<< HEAD
                 submitAddon: stubs.signingOptions.submitAddon,
               }
             )
-=======
-                submitAddon: stubs.submitAddon,
-              },
-            ),
->>>>>>> 1ab0b801
           )
           .then((result) => {
             assert.equal(result.id, stubs.signingResult.id);
@@ -331,16 +314,7 @@
             preValidatedManifest: manifestWithoutApps,
             signAddon,
           },
-<<<<<<< HEAD
         }).then((signingResult) => {
-=======
-          {
-            extraOptions: {
-              preValidatedManifest: manifestWithoutApps,
-            },
-          },
-        ).then((signingResult) => {
->>>>>>> 1ab0b801
           return { signingResult, signAddon };
         });
       }
