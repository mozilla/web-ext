--- conflicted
+++ resolved
@@ -368,30 +368,31 @@
       });
   });
 
-<<<<<<< HEAD
   it('passes the url of a firefox binary when specified', () => {
-=======
-  it('opens browser console when --browser-console is specified', () => {
->>>>>>> 931238bd
     const fakeCommands = fake(commands, {
       run: () => Promise.resolve(),
     });
     return execProgram(
-<<<<<<< HEAD
       ['run', '--start-url', 'www.example.com'],
       {commands: fakeCommands})
       .then(() => {
         assert.equal(fakeCommands.run.called, true);
         assert.equal(fakeCommands.run.firstCall.args[0].startUrl,
                      'www.example.com');
-=======
+        });
+  });
+
+  it('opens browser console when --browser-console is specified', () => {
+    const fakeCommands = fake(commands, {
+      run: () => Promise.resolve(),
+    });
+    return execProgram(
       ['run', '--browser-console'],
       {commands: fakeCommands})
       .then(() => {
         assert.equal(fakeCommands.run.called, true);
         assert.equal(fakeCommands.run.firstCall.args[0].browserConsole,
                      true);
->>>>>>> 931238bd
       });
   });
 
@@ -409,9 +410,7 @@
         assert.equal(customPrefs.prop2, 'value2');
       });
   });
-
 });
-
 
 describe('program.defaultVersionGetter', () => {
   const root = path.join(__dirname, '..', '..');
