--- conflicted
+++ resolved
@@ -125,161 +125,6 @@
     sinon.assert.calledOnce(fakeChromeInstance.kill);
   });
 
-<<<<<<< HEAD
-  it('installs a "reload manager" companion extension', async () => {
-    const { params } = prepareExtensionRunnerParams();
-    const runnerInstance = new ChromiumExtensionRunner(params);
-    await runnerInstance.run();
-
-    const { reloadManagerExtension } = runnerInstance;
-
-    assert.equal(await fs.exists(reloadManagerExtension), true);
-    const managerExtManifest = await getValidatedManifest(
-      reloadManagerExtension
-    );
-    assert.deepEqual(managerExtManifest.permissions, ['management', 'tabs']);
-
-    await runnerInstance.exit();
-  });
-
-  it(
-    'does insert special urls in companion extension ' +
-      '& excludes them from args',
-    async () => {
-      const { params } = prepareExtensionRunnerParams({
-        params: {
-          startUrl: [
-            'url1',
-            'chrome://version',
-            'url2',
-            'chrome://extensions',
-            'chrome-extension://id/page.html',
-          ],
-        },
-      });
-      const runnerInstance = new ChromiumExtensionRunner(params);
-      await runnerInstance.run();
-
-      const { reloadManagerExtension } = runnerInstance;
-
-      assert.equal(await fs.exists(reloadManagerExtension), true);
-
-      const bgScript = path.join(reloadManagerExtension, 'bg.js');
-      const expectedStr =
-        'const chromeTabList = ["chrome://version","chrome://extensions","chrome-extension://id/page.html"]';
-      assert.include(
-        await fs.readFile(bgScript, 'utf8'),
-        expectedStr,
-        'bg.js does not contain special urls'
-      );
-
-      sinon.assert.calledOnce(params.chromiumLaunch);
-      //assert special urls are not present
-      sinon.assert.calledWithMatch(params.chromiumLaunch, {
-        ignoreDefaultFlags: true,
-        enableExtensions: true,
-        chromePath: undefined,
-        chromeFlags: [
-          ...DEFAULT_CHROME_FLAGS,
-          'url2',
-          `--load-extension=${reloadManagerExtension},/fake/sourceDir`,
-        ],
-        startingUrl: 'url1',
-      });
-
-      await runnerInstance.exit();
-    }
-  );
-
-  it('controls the "reload manager" from a websocket server', async () => {
-    const { params } = prepareExtensionRunnerParams();
-    const runnerInstance = new ChromiumExtensionRunner(params);
-    await runnerInstance.run();
-
-    const wssInfo = runnerInstance.wss.address();
-    const wsURL = `ws://${wssInfo.address}:${wssInfo.port}`;
-    const wsClient = new WebSocket(wsURL);
-
-    await new Promise((resolve) => wsClient.on('open', resolve));
-
-    // Clear console stream from previous messages and start recording
-    consoleStream.stopCapturing();
-    consoleStream.flushCapturedLogs();
-    consoleStream.startCapturing();
-    // Make verbose to capture debug logs.
-    consoleStream.makeVerbose();
-
-    // Emit a fake socket object as a new wss connection.
-
-    const fakeSocket = new EventEmitter();
-    sinon.spy(fakeSocket, 'on');
-    runnerInstance.wss?.emit('connection', fakeSocket);
-    sinon.assert.calledOnce(fakeSocket.on);
-
-    fakeSocket.emit('error', new Error('Fake wss socket ERROR'));
-
-    // Retrieve captures logs and stop capturing.
-    const { capturedMessages } = consoleStream;
-    consoleStream.stopCapturing();
-
-    assert.ok(
-      capturedMessages.some(
-        (message) =>
-          message.match('[debug]') && message.match('Fake wss socket ERROR')
-      )
-    );
-
-    const reload = (client, resolve, data) => {
-      client.send(JSON.stringify({ type: 'webExtReloadExtensionComplete' }));
-      resolve(data);
-    };
-
-    const waitForReloadAll = new Promise((resolve) =>
-      wsClient.on('message', (data) => reload(wsClient, resolve, data))
-    );
-    await runnerInstance.reloadAllExtensions();
-    assert.deepEqual(JSON.parse(await waitForReloadAll), {
-      type: 'webExtReloadAllExtensions',
-    });
-
-    // TODO(rpl): change this once we improve the manager extension to be able
-    // to reload a single extension.
-    const waitForReloadOne = new Promise((resolve) =>
-      wsClient.on('message', (data) => reload(wsClient, resolve, data))
-    );
-    await runnerInstance.reloadExtensionBySourceDir('/fake/sourceDir');
-    assert.deepEqual(JSON.parse(await waitForReloadOne), {
-      type: 'webExtReloadAllExtensions',
-    });
-
-    // Verify that if one websocket connection gets closed, a second websocket
-    // connection still receives the control messages.
-    const wsClient2 = new WebSocket(wsURL);
-    await new Promise((resolve) => wsClient2.on('open', resolve));
-    wsClient.close();
-
-    const waitForReloadClient2 = new Promise((resolve) =>
-      wsClient2.on('message', (data) => reload(wsClient2, resolve, data))
-    );
-
-    await runnerInstance.reloadAllExtensions();
-    assert.deepEqual(JSON.parse(await waitForReloadClient2), {
-      type: 'webExtReloadAllExtensions',
-    });
-
-    const waitForReloadAllAgain = new Promise((resolve) =>
-      wsClient2.on('message', (data) => reload(wsClient2, resolve, data))
-    );
-    await runnerInstance.reloadAllExtensions();
-    assert.deepEqual(JSON.parse(await waitForReloadAllAgain), {
-      type: 'webExtReloadAllExtensions',
-    });
-
-    await runnerInstance.exit();
-  });
-
-=======
->>>>>>> 6c2d2224
   it('exits if the chrome instance is shutting down', async () => {
     const { params, fakeChromeInstance } = prepareExtensionRunnerParams();
     const runnerInstance = new ChromiumExtensionRunner(params);
@@ -403,11 +248,8 @@
       chromePath: undefined,
       chromeFlags: [
         ...DEFAULT_CHROME_FLAGS,
-<<<<<<< HEAD
-=======
         '--remote-debugging-pipe',
         '--enable-unsafe-extension-debugging',
->>>>>>> 6c2d2224
         'url2',
         'url3',
         `--load-extension=${reloadManagerExtension},/fake/sourceDir`,
@@ -435,14 +277,8 @@
       chromePath: undefined,
       chromeFlags: [
         ...DEFAULT_CHROME_FLAGS,
-<<<<<<< HEAD
-        'url2',
-        'url3',
-        `--load-extension=${reloadManagerExtension},/fake/sourceDir`,
-=======
         '--remote-debugging-pipe',
         '--enable-unsafe-extension-debugging',
->>>>>>> 6c2d2224
         '--arg1',
         'arg2',
         '--arg3',
