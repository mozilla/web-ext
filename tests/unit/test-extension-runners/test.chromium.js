import path from 'path';
import EventEmitter from 'events';

import { assert } from 'chai';
import { describe, it, beforeEach, afterEach } from 'mocha';
import deepcopy from 'deepcopy';
import fs from 'fs-extra';
import * as sinon from 'sinon';
import WebSocket from 'ws';

import getValidatedManifest from '../../../src/util/manifest.js';
import { basicManifest, StubChildProcess } from '../helpers.js';
import {
  ChromiumExtensionRunner,
  DEFAULT_CHROME_FLAGS,
} from '../../../src/extension-runners/chromium.js';
import {
  consoleStream, // instance is imported to inspect logged messages
} from '../../../src/util/logger.js';
import { TempDir, withTempDir } from '../../../src/util/temp-dir.js';
import fileExists from '../../../src/util/file-exists.js';
import isDirectory from '../../../src/util/is-directory.js';

function prepareExtensionRunnerParams({ params } = {}) {
  const fakeChromeInstance = {
    process: new StubChildProcess(),
    kill: sinon.spy(async () => {}),
  };
  const runnerParams = {
    extensions: [
      {
        sourceDir: '/fake/sourceDir',
        manifestData: deepcopy(basicManifest),
      },
    ],
    keepProfileChanges: false,
    startUrl: undefined,
    chromiumLaunch: sinon.spy(async () => {
      return fakeChromeInstance;
    }),
    desktopNotifications: sinon.spy(() => {}),
    ...(params || {}),
  };

  return { params: runnerParams, fakeChromeInstance };
}

describe('util/extension-runners/chromium', async () => {
  it('uses the expected chrome flags', () => {
    // Flags from chrome-launcher v0.14.0
    const expectedFlags = [
      '--disable-features=Translate',
      '--disable-component-extensions-with-background-pages',
      '--disable-background-networking',
      '--disable-component-update',
      '--disable-client-side-phishing-detection',
      '--disable-sync',
      '--metrics-recording-only',
      '--disable-default-apps',
      '--no-default-browser-check',
      '--no-first-run',
      '--disable-backgrounding-occluded-windows',
      '--disable-renderer-backgrounding',
      '--disable-background-timer-throttling',
      '--disable-ipc-flooding-protection',
      '--password-store=basic',
      '--use-mock-keychain',
      '--force-fieldtrials=*BackgroundTracing/default/',
    ];

    assert.deepEqual(DEFAULT_CHROME_FLAGS, expectedFlags);
  });

  it('installs and runs the extension', async () => {
    const { params, fakeChromeInstance } = prepareExtensionRunnerParams();
    const runnerInstance = new ChromiumExtensionRunner(params);
    assert.equal(runnerInstance.getName(), 'Chromium');

    await runnerInstance.run();

    const { reloadManagerExtension } = runnerInstance;

    sinon.assert.calledOnce(params.chromiumLaunch);
    sinon.assert.calledWithMatch(params.chromiumLaunch, {
      ignoreDefaultFlags: true,
      enableExtensions: true,
      chromePath: undefined,
      chromeFlags: [
        ...DEFAULT_CHROME_FLAGS,
        `--load-extension=${reloadManagerExtension},/fake/sourceDir`,
      ],
      startingUrl: undefined,
    });

    await runnerInstance.exit();
    sinon.assert.calledOnce(fakeChromeInstance.kill);
  });

  it('installs a "reload manager" companion extension', async () => {
    const { params } = prepareExtensionRunnerParams();
    const runnerInstance = new ChromiumExtensionRunner(params);
    await runnerInstance.run();

    const { reloadManagerExtension } = runnerInstance;

    assert.equal(await fs.exists(reloadManagerExtension), true);
    const managerExtManifest = await getValidatedManifest(
      reloadManagerExtension
    );
    assert.deepEqual(managerExtManifest.permissions, ['management', 'tabs']);

    await runnerInstance.exit();
  });

<<<<<<< HEAD
=======
  it('does insert special urls in companion extension '
    + '& excludes them from args', async () => {
    const {params} = prepareExtensionRunnerParams({
      params: {startUrl:
        ['url1', 'chrome://version', 'url2', 'chrome://extensions']},
    });
    const runnerInstance = new ChromiumExtensionRunner(params);
    await runnerInstance.run();

    const {reloadManagerExtension} = runnerInstance;

    assert.equal(await fs.exists(reloadManagerExtension), true);

    const bgScript = path.join(reloadManagerExtension, 'bg.js');
    const expectedStr =
      'const chromeTabList = ["chrome://version","chrome://extensions"]';
    assert.include(await fs.readFile(
      bgScript, 'utf8'), expectedStr, 'bg.js does not contain special urls');

    sinon.assert.calledOnce(params.chromiumLaunch);
    //assert special urls are not present
    sinon.assert.calledWithMatch(params.chromiumLaunch, {
      ignoreDefaultFlags: true,
      enableExtensions: true,
      chromePath: undefined,
      chromeFlags: [
        ...DEFAULT_CHROME_FLAGS,
        'url2',
        `--load-extension=${reloadManagerExtension},/fake/sourceDir`,
      ],
      startingUrl: 'url1',
    });

    await runnerInstance.exit();
  });

>>>>>>> 7b56d102
  it('controls the "reload manager" from a websocket server', async () => {
    const { params } = prepareExtensionRunnerParams();
    const runnerInstance = new ChromiumExtensionRunner(params);
    await runnerInstance.run();

    const wssInfo = runnerInstance.wss.address();
    const wsURL = `ws://${wssInfo.address}:${wssInfo.port}`;
    const wsClient = new WebSocket(wsURL);

    await new Promise((resolve) => wsClient.on('open', resolve));

    // Clear console stream from previous messages and start recording
    consoleStream.stopCapturing();
    consoleStream.flushCapturedLogs();
    consoleStream.startCapturing();
    // Make verbose to capture debug logs.
    consoleStream.makeVerbose();

    // Emit a fake socket object as a new wss connection.

    const fakeSocket = new EventEmitter();
    sinon.spy(fakeSocket, 'on');
    runnerInstance.wss?.emit('connection', fakeSocket);
    sinon.assert.calledOnce(fakeSocket.on);

    fakeSocket.emit('error', new Error('Fake wss socket ERROR'));

    // Retrieve captures logs and stop capturing.
    const { capturedMessages } = consoleStream;
    consoleStream.stopCapturing();

    assert.ok(
      capturedMessages.some(
        (message) =>
          message.match('[debug]') && message.match('Fake wss socket ERROR')
      )
    );

    const reload = (client, resolve, data) => {
      client.send(JSON.stringify({ type: 'webExtReloadExtensionComplete' }));
      resolve(data);
    };

    const waitForReloadAll = new Promise((resolve) =>
      wsClient.on('message', (data) => reload(wsClient, resolve, data))
    );
    await runnerInstance.reloadAllExtensions();
    assert.deepEqual(JSON.parse(await waitForReloadAll), {
      type: 'webExtReloadAllExtensions',
    });

    // TODO(rpl): change this once we improve the manager extension to be able
    // to reload a single extension.
    const waitForReloadOne = new Promise((resolve) =>
      wsClient.on('message', (data) => reload(wsClient, resolve, data))
    );
    await runnerInstance.reloadExtensionBySourceDir('/fake/sourceDir');
    assert.deepEqual(JSON.parse(await waitForReloadOne), {
      type: 'webExtReloadAllExtensions',
    });

    // Verify that if one websocket connection gets closed, a second websocket
    // connection still receives the control messages.
    const wsClient2 = new WebSocket(wsURL);
    await new Promise((resolve) => wsClient2.on('open', resolve));
    wsClient.close();

    const waitForReloadClient2 = new Promise((resolve) =>
      wsClient2.on('message', (data) => reload(wsClient2, resolve, data))
    );

    await runnerInstance.reloadAllExtensions();
    assert.deepEqual(JSON.parse(await waitForReloadClient2), {
      type: 'webExtReloadAllExtensions',
    });

    const waitForReloadAllAgain = new Promise((resolve) =>
      wsClient2.on('message', (data) => reload(wsClient2, resolve, data))
    );
    await runnerInstance.reloadAllExtensions();
    assert.deepEqual(JSON.parse(await waitForReloadAllAgain), {
      type: 'webExtReloadAllExtensions',
    });

    await runnerInstance.exit();
  });

  it('exits if the chrome instance is shutting down', async () => {
    const { params, fakeChromeInstance } = prepareExtensionRunnerParams();
    const runnerInstance = new ChromiumExtensionRunner(params);
    await runnerInstance.run();

    const onceExiting = new Promise((resolve) =>
      runnerInstance.registerCleanup(resolve)
    );

    fakeChromeInstance.process.emit('close');

    await onceExiting;
  });

  it('calls all cleanup callbacks on exit', async () => {
    const { params } = prepareExtensionRunnerParams();
    const runnerInstance = new ChromiumExtensionRunner(params);
    await runnerInstance.run();

    runnerInstance.registerCleanup(function fnThrowsError() {
      throw new Error('fake cleanup exception');
    });

    const onceExiting = new Promise((resolve) =>
      runnerInstance.registerCleanup(resolve)
    );

    await runnerInstance.exit();
    await onceExiting;
  });

  it('does not call exit if chrome instance exits while shutting down', async () => {
    const { params, fakeChromeInstance } = prepareExtensionRunnerParams();
    const runnerInstance = new ChromiumExtensionRunner(params);
    await runnerInstance.run();

    sinon.spy(runnerInstance, 'exit');

    const exitDone = runnerInstance.exit();
    fakeChromeInstance.process.emit('close');

    await exitDone;

    sinon.assert.calledOnce(runnerInstance.exit);
  });

  it('awaits for the async setup to complete before exiting', async () => {
    const { params } = prepareExtensionRunnerParams({
      params: {
        chromiumLaunch: sinon.spy(async () => {
          throw new Error('Fake chromiumLaunch ERROR');
        }),
      },
    });
    const runnerInstance = new ChromiumExtensionRunner(params);
    assert.equal(runnerInstance.getName(), 'Chromium');

    await assert.isRejected(runnerInstance.run(), /Fake chromiumLaunch ERROR/);

    // Clear console stream from previous messages and start recording
    consoleStream.stopCapturing();
    consoleStream.flushCapturedLogs();
    consoleStream.startCapturing();
    // Make verbose to capture debug logs.
    consoleStream.makeVerbose();

    // Call exit and then verify that it caught the chromiumLaunch rejection
    // and logged it as a debug log.
    await runnerInstance.exit();

    // Retrieve captures logs and stop capturing.
    const { capturedMessages } = consoleStream;
    consoleStream.stopCapturing();

    assert.ok(
      capturedMessages.some(
        (message) =>
          message.match('[debug]') &&
          message.match('ignored setup error on chromium runner shutdown') &&
          message.match('Fake chromiumLaunch ERROR')
      )
    );
  });

  it('does use a custom chromium binary when passed', async () => {
    const { params } = prepareExtensionRunnerParams({
      params: { chromiumBinary: '/my/custom/chrome-bin' },
    });

    const runnerInstance = new ChromiumExtensionRunner(params);
    await runnerInstance.run();

    const { reloadManagerExtension } = runnerInstance;

    sinon.assert.calledOnce(params.chromiumLaunch);
    sinon.assert.calledWithMatch(params.chromiumLaunch, {
      ignoreDefaultFlags: true,
      enableExtensions: true,
      chromePath: '/my/custom/chrome-bin',
      chromeFlags: [
        ...DEFAULT_CHROME_FLAGS,
        `--load-extension=${reloadManagerExtension},/fake/sourceDir`,
      ],
      startingUrl: undefined,
    });

    await runnerInstance.exit();
  });

  it('does pass multiple starting urls to chrome', async () => {
    const { params } = prepareExtensionRunnerParams({
      params: { startUrl: ['url1', 'url2', 'url3'] },
    });

    const runnerInstance = new ChromiumExtensionRunner(params);
    await runnerInstance.run();

    const { reloadManagerExtension } = runnerInstance;

    sinon.assert.calledOnce(params.chromiumLaunch);
    sinon.assert.calledWithMatch(params.chromiumLaunch, {
      ignoreDefaultFlags: true,
      enableExtensions: true,
      chromePath: undefined,
      chromeFlags: [
        ...DEFAULT_CHROME_FLAGS,
        'url2',
        'url3',
        `--load-extension=${reloadManagerExtension},/fake/sourceDir`,
      ],
      startingUrl: 'url1',
    });

    await runnerInstance.exit();
  });

  it('does pass additional args to chrome', async () => {
    const { params } = prepareExtensionRunnerParams({
      params: {
        args: ['--arg1', 'arg2', '--arg3'],
        startUrl: ['url1', 'url2', 'url3'],
      },
    });

    const runnerInstance = new ChromiumExtensionRunner(params);
    await runnerInstance.run();

    const { reloadManagerExtension } = runnerInstance;

    sinon.assert.calledOnce(params.chromiumLaunch);
    sinon.assert.calledWithMatch(params.chromiumLaunch, {
      ignoreDefaultFlags: true,
      enableExtensions: true,
      chromePath: undefined,
      chromeFlags: [
        ...DEFAULT_CHROME_FLAGS,
        'url2',
        'url3',
        `--load-extension=${reloadManagerExtension},/fake/sourceDir`,
        '--arg1',
        'arg2',
        '--arg3',
      ],
      startingUrl: 'url1',
    });

    await runnerInstance.exit();
  });

  it('does use a random user-data-dir', async () => {
    const { params } = prepareExtensionRunnerParams({
      params: {},
    });

    const spy = sinon.spy(TempDir.prototype, 'path');

    const runnerInstance = new ChromiumExtensionRunner(params);
    await runnerInstance.run();

    const usedTempPath = spy.returnValues[2];

    sinon.assert.calledWithMatch(params.chromiumLaunch, {
      userDataDir: usedTempPath,
    });

    await runnerInstance.exit();
    spy.restore();
  });

  it('does pass a user-data-dir flag to chrome', async () =>
    withTempDir(async (tmpDir) => {
      const { params } = prepareExtensionRunnerParams({
        params: {
          chromiumProfile: tmpDir.path(),
        },
      });

      const spy = sinon.spy(TempDir.prototype, 'path');

      const runnerInstance = new ChromiumExtensionRunner(params);
      await runnerInstance.run();

      const usedTempPath = spy.returnValues[2];

      const { reloadManagerExtension } = runnerInstance;

      sinon.assert.calledOnce(params.chromiumLaunch);
      sinon.assert.calledWithMatch(params.chromiumLaunch, {
        ignoreDefaultFlags: true,
        enableExtensions: true,
        chromePath: undefined,
        userDataDir: usedTempPath,
        chromeFlags: [
          ...DEFAULT_CHROME_FLAGS,
          `--load-extension=${reloadManagerExtension},/fake/sourceDir`,
        ],
        startingUrl: undefined,
      });

      await runnerInstance.exit();
      spy.restore();
    }));

  it(
    'does pass existing user-data-dir and profile-directory flag' +
      ' to chrome',
    async () =>
      withTempDir(async (tmpDir) => {
        const tmpPath = tmpDir.path();
        await fs.mkdirs(path.join(tmpPath, 'userDataDir/Default'));
        await fs.outputFile(path.join(tmpPath, 'userDataDir/Local State'), '');
        await fs.mkdirs(path.join(tmpPath, 'userDataDir/profile'));
        await fs.outputFile(
          path.join(tmpPath, 'userDataDir/profile/Secure Preferences'),
          ''
        );

        const { params } = prepareExtensionRunnerParams({
          params: {
            chromiumProfile: path.join(tmpPath, 'userDataDir/profile'),
            keepProfileChanges: true,
          },
        });

        const runnerInstance = new ChromiumExtensionRunner(params);
        await runnerInstance.run();

        const { reloadManagerExtension } = runnerInstance;

        sinon.assert.calledOnce(params.chromiumLaunch);
        sinon.assert.calledWithMatch(params.chromiumLaunch, {
          ignoreDefaultFlags: true,
          enableExtensions: true,
          chromePath: undefined,
          userDataDir: path.join(tmpPath, 'userDataDir'),
          chromeFlags: [
            ...DEFAULT_CHROME_FLAGS,
            `--load-extension=${reloadManagerExtension},/fake/sourceDir`,
            '--profile-directory=profile',
          ],
          startingUrl: undefined,
        });

        await runnerInstance.exit();
      })
  );

  it('does support some special chars in profile-directory flag', async () =>
    withTempDir(async (tmpDir) => {
      const tmpPath = tmpDir.path();
      // supported to test: [ _-]
      // not supported by Chromium: [ßäé]
      const profileDirName = " profile _-' ";
      await fs.mkdirs(path.join(tmpPath, 'userDataDir/Default'));
      await fs.outputFile(path.join(tmpPath, 'userDataDir/Local State'), '');
      await fs.mkdirs(path.join(tmpPath, 'userDataDir', profileDirName));
      await fs.outputFile(
        path.join(tmpPath, 'userDataDir', profileDirName, 'Secure Preferences'),
        ''
      );

      const { params } = prepareExtensionRunnerParams({
        params: {
          chromiumProfile: path.join(tmpPath, 'userDataDir', profileDirName),
          keepProfileChanges: true,
        },
      });

      const runnerInstance = new ChromiumExtensionRunner(params);
      await runnerInstance.run();

      const { reloadManagerExtension } = runnerInstance;

      sinon.assert.calledOnce(params.chromiumLaunch);
      sinon.assert.calledWithMatch(params.chromiumLaunch, {
        ignoreDefaultFlags: true,
        enableExtensions: true,
        chromePath: undefined,
        userDataDir: path.join(tmpPath, 'userDataDir'),
        chromeFlags: [
          ...DEFAULT_CHROME_FLAGS,
          `--load-extension=${reloadManagerExtension},/fake/sourceDir`,
          `--profile-directory=${profileDirName}`,
        ],
        startingUrl: undefined,
      });

      await runnerInstance.exit();
    }));

  it('does recognize a UserData dir', async () =>
    withTempDir(async (tmpDir) => {
      const tmpPath = tmpDir.path();
      await fs.mkdirs(path.join(tmpPath, 'Default'));
      await fs.outputFile(path.join(tmpPath, 'Local State'), '');

      assert.isTrue(await ChromiumExtensionRunner.isUserDataDir(tmpPath));
    }));

  it('does reject a UserData dir with Local State dir', async () =>
    withTempDir(async (tmpDir) => {
      const tmpPath = tmpDir.path();
      await fs.mkdirs(path.join(tmpPath, 'Default'));
      // Local State should be a file
      await fs.mkdirs(path.join(tmpPath, 'Local State'));

      assert.isFalse(await ChromiumExtensionRunner.isUserDataDir(tmpPath));
    }));

  it('does reject a UserData dir with Default file', async () =>
    withTempDir(async (tmpDir) => {
      const tmpPath = tmpDir.path();
      await fs.mkdirs(path.join(tmpPath, 'Local State'));
      // Default should be a directory
      await fs.outputFile(path.join(tmpPath, 'Default'), '');

      assert.isFalse(await ChromiumExtensionRunner.isUserDataDir(tmpPath));
    }));

  it('throws an error on profile in invalid user-data-dir', async () =>
    withTempDir(async (tmpDir) => {
      const tmpPath = tmpDir.path();
      await fs.mkdirs(path.join(tmpPath, 'userDataDir/profile'));
      // the userDataDir is missing a file Local State to be validated as such
      await fs.outputFile(
        path.join(tmpPath, 'userDataDir/profile/Secure Preferences'),
        ''
      );

      const { params } = prepareExtensionRunnerParams({
        params: {
          chromiumProfile: path.join(tmpPath, 'userDataDir/profile'),
          keepProfileChanges: true,
        },
      });

      const runnerInstance = new ChromiumExtensionRunner(params);

      await assert.isRejected(runnerInstance.run(), /not in a user-data-dir/);

      await runnerInstance.exit();
    }));

  it(
    'does copy the profile and pass user-data-dir and profile-directory' +
      ' flags',
    async () =>
      withTempDir(async (tmpDir) => {
        const tmpPath = tmpDir.path();
        await fs.mkdirs(path.join(tmpPath, 'userDataDir/profile'));
        await fs.outputFile(
          path.join(tmpPath, 'userDataDir/profile/Secure Preferences'),
          ''
        );

        const { params } = prepareExtensionRunnerParams({
          params: {
            chromiumProfile: path.join(tmpPath, 'userDataDir/profile'),
          },
        });

        const spy = sinon.spy(TempDir.prototype, 'path');

        const runnerInstance = new ChromiumExtensionRunner(params);
        await runnerInstance.run();

        const usedTempPath = spy.returnValues[2];

        const { reloadManagerExtension } = runnerInstance;

        sinon.assert.calledOnce(params.chromiumLaunch);
        sinon.assert.calledWithMatch(params.chromiumLaunch, {
          ignoreDefaultFlags: true,
          enableExtensions: true,
          chromePath: undefined,
          userDataDir: usedTempPath,
          chromeFlags: [
            ...DEFAULT_CHROME_FLAGS,
            `--load-extension=${reloadManagerExtension},/fake/sourceDir`,
            '--profile-directory=profile',
          ],
          startingUrl: undefined,
        });

        assert.isTrue(await isDirectory(path.join(usedTempPath, 'profile')));
        assert.isTrue(
          await fileExists(
            path.join(usedTempPath, 'profile/Secure Preferences')
          )
        );

        await runnerInstance.exit();
        spy.restore();
      })
  );

  describe('reloadAllExtensions', () => {
    let runnerInstance;
    let wsClient;

    beforeEach(async () => {
      const { params } = prepareExtensionRunnerParams();
      runnerInstance = new ChromiumExtensionRunner(params);
      await runnerInstance.run();
    });

    const connectClient = async () => {
      if (!runnerInstance.wss) {
        throw new Error('WebSocker server is not running');
      }
      const wssInfo = runnerInstance.wss.address();
      const wsURL = `ws://${wssInfo.address}:${wssInfo.port}`;
      wsClient = new WebSocket(wsURL);
      await new Promise((resolve) => wsClient.on('open', resolve));
    };

    afterEach(async () => {
      if (wsClient && wsClient.readyState === WebSocket.OPEN) {
        wsClient.close();
        wsClient = null;
      }
      await runnerInstance.exit();
    });

    it('does not resolve before complete message from client', async () => {
      let reloadMessage = false;
      await connectClient();

      wsClient.on('message', (message) => {
        const msg = JSON.parse(message);

        if (msg.type === 'webExtReloadAllExtensions') {
          assert.equal(reloadMessage, false);

          setTimeout(() => {
            const respondMsg = JSON.stringify({
              type: 'webExtReloadExtensionComplete',
            });
            wsClient.send(respondMsg);
            reloadMessage = true;
          }, 333);
        }
      });

      await runnerInstance.reloadAllExtensions();
      assert.equal(reloadMessage, true);
    });

    it('resolve when any client send complete message', async () => {
      await connectClient();
      wsClient.on('message', () => {
        const msg = JSON.stringify({ type: 'webExtReloadExtensionComplete' });
        wsClient.send(msg);
      });
      await runnerInstance.reloadAllExtensions();
    });

    it('resolve when all client disconnect', async () => {
      await connectClient();
      await new Promise((resolve) => {
        wsClient.on('close', () => {
          resolve(runnerInstance.reloadAllExtensions());
        });
        wsClient.close();
      });
      wsClient = null;
    });

    it('resolve when not client connected', async () => {
      await runnerInstance.reloadAllExtensions();
    });
  });
});<|MERGE_RESOLUTION|>--- conflicted
+++ resolved
@@ -112,8 +112,6 @@
     await runnerInstance.exit();
   });
 
-<<<<<<< HEAD
-=======
   it('does insert special urls in companion extension '
     + '& excludes them from args', async () => {
     const {params} = prepareExtensionRunnerParams({
@@ -150,7 +148,6 @@
     await runnerInstance.exit();
   });
 
->>>>>>> 7b56d102
   it('controls the "reload manager" from a websocket server', async () => {
     const { params } = prepareExtensionRunnerParams();
     const runnerInstance = new ChromiumExtensionRunner(params);
