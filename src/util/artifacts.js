/* @flow */
import {fs} from 'mz';
import mkdirp from 'mkdirp';
import promisify from 'es6-promisify';

import {UsageError, isErrorWithCode} from '../errors';
import {createLogger} from './logger';

const log = createLogger(__filename);
<<<<<<< HEAD
const asyncMkdirp = promisify(mkdirp);

export async function prepareArtifactsDir(
  artifactsDir: string,
=======
const defaultAsyncMkdirp = promisify(mkdirp);

type PrepareArtifactsDirOptions = {
  asyncMkdirp?: typeof defaultAsyncMkdirp,
}

export async function prepareArtifactsDir(
  artifactsDir: string,
  {asyncMkdirp = defaultAsyncMkdirp}: PrepareArtifactsDirOptions = {},
>>>>>>> 07e1f3bc
): Promise<string> {
  try {
    const stats = await fs.stat(artifactsDir);
    if (!stats.isDirectory()) {
      throw new UsageError(
<<<<<<< HEAD
        `"${artifactsDir}" exists and it is not a directory.`);
=======
        `--artifacts-dir="${artifactsDir}" exists but it is not a directory.`);
>>>>>>> 07e1f3bc
    }
    // If the artifactsDir already exists, check that we have the write permissions on it.
    try {
      await fs.access(artifactsDir, fs.W_OK);
    } catch (accessErr) {
      if (isErrorWithCode('EACCES', accessErr)) {
        throw new UsageError(
<<<<<<< HEAD
          `"${artifactsDir}" exists but the user lacks permissions on it.`);
=======
          `--artifacts-dir="${artifactsDir}" exists but the user lacks ` +
          'permissions on it.');
>>>>>>> 07e1f3bc
      } else {
        throw accessErr;
      }
    }
  } catch (error) {
    if (isErrorWithCode('EACCES', error)) {
      // Handle errors when the artifactsDir cannot be accessed.
      throw new UsageError(
<<<<<<< HEAD
        `Cannot access "${artifactsDir}", user lacks permissions.`);
=======
        `Cannot access --artifacts-dir="${artifactsDir}" because the user ` +
        `lacks permissions: ${error}`);
>>>>>>> 07e1f3bc
    } else if (isErrorWithCode('ENOENT', error)) {
      // Create the artifact dir if it doesn't exist yet.
      try {
        log.debug(`Creating artifacts directory: ${artifactsDir}`);
        await asyncMkdirp(artifactsDir);
      } catch (mkdirErr) {
        if (isErrorWithCode('EACCES', mkdirErr)) {
          // Handle errors when the artifactsDir cannot be created for lack of permissions.
          throw new UsageError(
<<<<<<< HEAD
            `Cannot create "${artifactsDir}", user lacks permissions.`);
=======
            `Cannot create --artifacts-dir="${artifactsDir}" because the ` +
            `user lacks permissions: ${mkdirErr}`);
        } else {
          throw mkdirErr;
>>>>>>> 07e1f3bc
        }
      }
    } else {
      throw error;
    }
  }

  return artifactsDir;
}<|MERGE_RESOLUTION|>--- conflicted
+++ resolved
@@ -7,12 +7,6 @@
 import {createLogger} from './logger';
 
 const log = createLogger(__filename);
-<<<<<<< HEAD
-const asyncMkdirp = promisify(mkdirp);
-
-export async function prepareArtifactsDir(
-  artifactsDir: string,
-=======
 const defaultAsyncMkdirp = promisify(mkdirp);
 
 type PrepareArtifactsDirOptions = {
@@ -22,17 +16,12 @@
 export async function prepareArtifactsDir(
   artifactsDir: string,
   {asyncMkdirp = defaultAsyncMkdirp}: PrepareArtifactsDirOptions = {},
->>>>>>> 07e1f3bc
 ): Promise<string> {
   try {
     const stats = await fs.stat(artifactsDir);
     if (!stats.isDirectory()) {
       throw new UsageError(
-<<<<<<< HEAD
-        `"${artifactsDir}" exists and it is not a directory.`);
-=======
         `--artifacts-dir="${artifactsDir}" exists but it is not a directory.`);
->>>>>>> 07e1f3bc
     }
     // If the artifactsDir already exists, check that we have the write permissions on it.
     try {
@@ -40,12 +29,8 @@
     } catch (accessErr) {
       if (isErrorWithCode('EACCES', accessErr)) {
         throw new UsageError(
-<<<<<<< HEAD
-          `"${artifactsDir}" exists but the user lacks permissions on it.`);
-=======
           `--artifacts-dir="${artifactsDir}" exists but the user lacks ` +
           'permissions on it.');
->>>>>>> 07e1f3bc
       } else {
         throw accessErr;
       }
@@ -54,12 +39,8 @@
     if (isErrorWithCode('EACCES', error)) {
       // Handle errors when the artifactsDir cannot be accessed.
       throw new UsageError(
-<<<<<<< HEAD
-        `Cannot access "${artifactsDir}", user lacks permissions.`);
-=======
         `Cannot access --artifacts-dir="${artifactsDir}" because the user ` +
         `lacks permissions: ${error}`);
->>>>>>> 07e1f3bc
     } else if (isErrorWithCode('ENOENT', error)) {
       // Create the artifact dir if it doesn't exist yet.
       try {
@@ -69,14 +50,10 @@
         if (isErrorWithCode('EACCES', mkdirErr)) {
           // Handle errors when the artifactsDir cannot be created for lack of permissions.
           throw new UsageError(
-<<<<<<< HEAD
-            `Cannot create "${artifactsDir}", user lacks permissions.`);
-=======
             `Cannot create --artifacts-dir="${artifactsDir}" because the ` +
             `user lacks permissions: ${mkdirErr}`);
         } else {
           throw mkdirErr;
->>>>>>> 07e1f3bc
         }
       }
     } else {
