--- conflicted
+++ resolved
@@ -129,17 +129,13 @@
           version: getVersion(absolutePackageDir),
         });
       }
-<<<<<<< HEAD
+
       if (configOptions) {
         await runCommand({ ...argv, ...configOptions});
       } else {
         await runCommand(argv);
       }
-=======
-
-      await runCommand(argv);
-
->>>>>>> e0180ac3
+
     } catch (error) {
       const prefix = cmd ? `${cmd}: ` : '';
       if (!(error instanceof UsageError) || argv.verbose) {
