import { fs } from 'mz';

import defaultBuildExtension from './build.js';
import { showDesktopNotification as defaultDesktopNotifications } from '../util/desktop-notifier.js';
import * as defaultFirefoxApp from '../firefox/index.js';
import { connectWithMaxRetries as defaultFirefoxClient } from '../firefox/remote.js';
import { createLogger } from '../util/logger.js';
import defaultGetValidatedManifest from '../util/manifest.js';
import { UsageError } from '../errors.js';
import {
  createExtensionRunner,
  defaultReloadStrategy,
  MultiExtensionRunner as DefaultMultiExtensionRunner,
} from '../extension-runners/index.js';

const log = createLogger(import.meta.url);

// Run command types and implementation.

export default async function run(
  {
    artifactsDir,
    browserConsole = false,
    devtools = false,
    pref,
    firefox,
    firefoxProfile,
    profileCreateIfMissing,
    keepProfileChanges = false,
    ignoreFiles,
    noInput = false,
    noReload = false,
    preInstall = false,
    sourceDir,
    watchFile,
    watchIgnored,
    startUrl,
    target,
    args,
    // Android CLI options.
    adbBin,
    adbHost,
    adbPort,
    adbDevice,
    adbDiscoveryTimeout,
    adbRemoveOldArtifacts,
    firefoxApk,
    firefoxApkComponent,
    // Chromium CLI options.
    chromiumBinary,
    chromiumPref,
    chromiumProfile,
  },
  {
    buildExtension = defaultBuildExtension,
    desktopNotifications = defaultDesktopNotifications,
    firefoxApp = defaultFirefoxApp,
    firefoxClient = defaultFirefoxClient,
    reloadStrategy = defaultReloadStrategy,
    MultiExtensionRunner = DefaultMultiExtensionRunner,
    getValidatedManifest = defaultGetValidatedManifest,
  } = {},
) {
  log.info(`Running web extension from ${sourceDir}`);
  if (preInstall) {
    log.info(
      "Disabled auto-reloading because it's not possible with " +
        '--pre-install',
    );
    noReload = true;
  }

  if (
    watchFile != null &&
    (!Array.isArray(watchFile) ||
      !watchFile.every((el) => typeof el === 'string'))
  ) {
    throw new UsageError('Unexpected watchFile type');
  }

  // Create an alias for --pref since it has been transformed into an
  // object containing one or more preferences.
  const customPrefs = { ...pref };
<<<<<<< HEAD
  if (firefoxPreview.includes('mv3')) {
    log.info('Configuring Firefox preferences for Manifest V3');
    customPrefs['extensions.manifestV3.enabled'] = true;
  }

  // Create an alias for --chromium-pref since it has been transformed into an
  // object containing one or more preferences.
  const customChromiumPrefs = { ...chromiumPref };

=======
>>>>>>> 17d1c4b8
  const manifestData = await getValidatedManifest(sourceDir);

  const profileDir = firefoxProfile || chromiumProfile;

  if (profileCreateIfMissing) {
    if (!profileDir) {
      throw new UsageError(
        '--profile-create-if-missing requires ' +
          '--firefox-profile or --chromium-profile',
      );
    }
    const isDir = fs.existsSync(profileDir);
    if (isDir) {
      log.info(`Profile directory ${profileDir} already exists`);
    } else {
      log.info(`Profile directory not found. Creating directory ${profileDir}`);
      await fs.mkdir(profileDir);
    }
  }

  const runners = [];

  const commonRunnerParams = {
    // Common options.
    extensions: [{ sourceDir, manifestData }],
    keepProfileChanges,
    startUrl,
    args,
    desktopNotifications,
  };

  if (!target || target.length === 0 || target.includes('firefox-desktop')) {
    const firefoxDesktopRunnerParams = {
      ...commonRunnerParams,

      // Firefox specific CLI options.
      firefoxBinary: firefox,
      profilePath: firefoxProfile,
      customPrefs,
      browserConsole,
      devtools,
      preInstall,

      // Firefox runner injected dependencies.
      firefoxApp,
      firefoxClient,
    };

    const firefoxDesktopRunner = await createExtensionRunner({
      target: 'firefox-desktop',
      params: firefoxDesktopRunnerParams,
    });
    runners.push(firefoxDesktopRunner);
  }

  if (target && target.includes('firefox-android')) {
    const firefoxAndroidRunnerParams = {
      ...commonRunnerParams,

      // Firefox specific CLI options.
      profilePath: firefoxProfile,
      customPrefs,
      browserConsole,
      preInstall,
      firefoxApk,
      firefoxApkComponent,
      adbDevice,
      adbHost,
      adbPort,
      adbBin,
      adbDiscoveryTimeout,
      adbRemoveOldArtifacts,

      // Injected dependencies.
      firefoxApp,
      firefoxClient,
      desktopNotifications: defaultDesktopNotifications,
      buildSourceDir: (extensionSourceDir, tmpArtifactsDir) => {
        return buildExtension(
          {
            sourceDir: extensionSourceDir,
            ignoreFiles,
            asNeeded: false,
            // Use a separate temporary directory for building the extension zip file
            // that we are going to upload on the android device.
            artifactsDir: tmpArtifactsDir,
          },
          {
            // Suppress the message usually logged by web-ext build.
            showReadyMessage: false,
          },
        );
      },
    };

    const firefoxAndroidRunner = await createExtensionRunner({
      target: 'firefox-android',
      params: firefoxAndroidRunnerParams,
    });
    runners.push(firefoxAndroidRunner);
  }

  if (target && target.includes('chromium')) {
    const chromiumRunnerParams = {
      ...commonRunnerParams,
      chromiumBinary,
      chromiumProfile,
      customChromiumPrefs,
    };

    const chromiumRunner = await createExtensionRunner({
      target: 'chromium',
      params: chromiumRunnerParams,
    });
    runners.push(chromiumRunner);
  }

  const extensionRunner = new MultiExtensionRunner({
    desktopNotifications,
    runners,
  });

  await extensionRunner.run();

  if (noReload) {
    log.info('Automatic extension reloading has been disabled');
  } else {
    log.info('The extension will reload if any source file changes');

    reloadStrategy({
      extensionRunner,
      sourceDir,
      watchFile,
      watchIgnored,
      artifactsDir,
      ignoreFiles,
      noInput,
    });
  }

  return extensionRunner;
}<|MERGE_RESOLUTION|>--- conflicted
+++ resolved
@@ -81,7 +81,6 @@
   // Create an alias for --pref since it has been transformed into an
   // object containing one or more preferences.
   const customPrefs = { ...pref };
-<<<<<<< HEAD
   if (firefoxPreview.includes('mv3')) {
     log.info('Configuring Firefox preferences for Manifest V3');
     customPrefs['extensions.manifestV3.enabled'] = true;
@@ -91,8 +90,6 @@
   // object containing one or more preferences.
   const customChromiumPrefs = { ...chromiumPref };
 
-=======
->>>>>>> 17d1c4b8
   const manifestData = await getValidatedManifest(sourceDir);
 
   const profileDir = firefoxProfile || chromiumProfile;
