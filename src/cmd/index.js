--- conflicted
+++ resolved
@@ -3,12 +3,7 @@
 import lint from './lint';
 import run from './run';
 import sign from './sign';
-<<<<<<< HEAD
 import create from './create';
-
-export default {build, lint, run, sign, create};
-=======
 import docs from './docs';
 
-export default {build, lint, run, sign, docs};
->>>>>>> 8c53c295
+export default {build, lint, run, sign, create, docs};