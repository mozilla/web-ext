/* @flow */
import path from 'path';
import minimatch from 'minimatch';
import {createWriteStream} from 'fs';
import streamToPromise from 'stream-to-promise';

import defaultSourceWatcher from '../watcher';
import {zipDir} from '../util/zip-dir';
import getValidatedManifest from '../util/manifest';
import {prepareArtifactsDir} from '../util/artifacts';
import {createLogger} from '../util/logger';

const log = createLogger(__filename);


function defaultPackageCreator(
    {manifestData, sourceDir, fileFilter, artifactsDir}) {

  return new Promise(
    (resolve) => {
      if (manifestData) {
        log.debug(`Using manifest id=${manifestData.applications.gecko.id}`);
        resolve(manifestData);
      } else {
        resolve(getValidatedManifest(sourceDir));
      }
    })
    .then((manifestData) => {
      return zipDir(
        sourceDir, {
          filter: (...args) => fileFilter.wantFile(...args),
        })
        .then((buffer) => {
          let packageName = safeFileName(
            `${manifestData.name}-${manifestData.version}.xpi`);
          let extensionPath = path.join(artifactsDir, packageName);
          let stream = createWriteStream(extensionPath);
          let promisedStream = streamToPromise(stream);

          stream.write(buffer, () => stream.end());

          return promisedStream
            .then(() => {
              log.info(`Your web extension is ready: ${extensionPath}`);
              return {extensionPath};
            });
        });
    });
}


export default function build(
    {sourceDir, artifactsDir, asNeeded=false}: Object,
    {manifestData, fileFilter=new FileFilter(),
    {sourceDir, artifactsDir, asNeeded}: Object,
    {manifestData, fileFilter=new FileFilter({filePathsToIgnore: [path.resolve(artifactsDir)]}),
     onSourceChange=defaultSourceWatcher,
     packageCreator=defaultPackageCreator}
    : Object = {}): Promise {

  const rebuildAsNeeded = asNeeded; // alias for `build --as-needed`
  log.info(`Building web extension from ${sourceDir}`);

  const createPackage = () => packageCreator({
    manifestData, sourceDir, fileFilter, artifactsDir,
  });

  return prepareArtifactsDir(artifactsDir)
    .then(() => createPackage())
    .then((result) => {
      if (rebuildAsNeeded) {
        log.info('Rebuilding when files change...');
        onSourceChange({
          sourceDir, artifactsDir,
          onChange: () => {
            return createPackage().catch((error) => {
              log.error(error.stack);
              throw error;
            });
          },
          shouldWatchFile: (...args) => fileFilter.wantFile(...args),
        });
      }
      return result;
    });
}


export function safeFileName(name: string): string {
  return name.toLowerCase().replace(/[^a-z0-9\.-]+/g, '_');
}


/*
 * Allows or ignores files when creating a ZIP archive.
 */
export class FileFilter {
  filesToIgnore: Array<string>;

  constructor(artifactsDir,{filesToIgnore}: Object = {}) {
    var eliminateArtifactDir = '';
    if(artifactsDir.indexOf('web-ext-artifacts') != -1){
        eliminateArtifactDir = artifactsDir.slice(artifactsDir.indexOf('web-ext-artifacts'));
    var eliminateArtifactDir =  new String();
    var buf = artifactsDir;
    if(typeof buf !== 'undefined' && buf.indexOf('web-ext-artifacts') != -1){
        eliminateArtifactDir = buf.slice(buf.indexOf('web-ext-artifacts'));
    }
    else if(artifactsDir.slice(-1) === '/'){
	eliminateArtifactDir = path.join(artifactsDir.slice(0,-1));
    }
    else{
	eliminateArtifactDir = path.join(artifactsDir);
    }
  dirToIgnore : Array<string>;
  
  constructor({filesToIgnore,filePathsToIgnore}: Object = {}) {
    this.filesToIgnore = filesToIgnore || [
      '**/*.xpi',
      '**/*.zip',
      '**/.*', // any hidden file
      '**/node_modules',
<<<<<<< HEAD
      '**/*'+eliminateArtifactDir,
    ];    
=======
>>>>>>> 830065be
    ];
    
    this.filePathsToIgnore = filePathsToIgnore;
  }

  /*
   * Returns true if the file is wanted for the ZIP archive.
   *
   * This is called by zipdir as wantFile(path, stat) for each
   * file in the folder that is being archived.
   */
  wantFile(path: string): boolean {
    for (const test of this.filesToIgnore) {
      if (minimatch(path, test)) {
        log.debug(`FileFilter: ignoring file ${path}`);
        return false;
      }
    }
    for (const filePath of this.filePathsToIgnore) {
      if (filePath === path){
        log.debug(`FileFilter: ignoring file ${path}`);
        return false; 
      }
    }
    return true;
  }    
  
}<|MERGE_RESOLUTION|>--- conflicted
+++ resolved
@@ -51,8 +51,6 @@
 
 export default function build(
     {sourceDir, artifactsDir, asNeeded=false}: Object,
-    {manifestData, fileFilter=new FileFilter(),
-    {sourceDir, artifactsDir, asNeeded}: Object,
     {manifestData, fileFilter=new FileFilter({filePathsToIgnore: [path.resolve(artifactsDir)]}),
      onSourceChange=defaultSourceWatcher,
      packageCreator=defaultPackageCreator}
@@ -97,34 +95,12 @@
 export class FileFilter {
   filesToIgnore: Array<string>;
 
-  constructor(artifactsDir,{filesToIgnore}: Object = {}) {
-    var eliminateArtifactDir = '';
-    if(artifactsDir.indexOf('web-ext-artifacts') != -1){
-        eliminateArtifactDir = artifactsDir.slice(artifactsDir.indexOf('web-ext-artifacts'));
-    var eliminateArtifactDir =  new String();
-    var buf = artifactsDir;
-    if(typeof buf !== 'undefined' && buf.indexOf('web-ext-artifacts') != -1){
-        eliminateArtifactDir = buf.slice(buf.indexOf('web-ext-artifacts'));
-    }
-    else if(artifactsDir.slice(-1) === '/'){
-	eliminateArtifactDir = path.join(artifactsDir.slice(0,-1));
-    }
-    else{
-	eliminateArtifactDir = path.join(artifactsDir);
-    }
-  dirToIgnore : Array<string>;
-  
   constructor({filesToIgnore,filePathsToIgnore}: Object = {}) {
     this.filesToIgnore = filesToIgnore || [
       '**/*.xpi',
       '**/*.zip',
       '**/.*', // any hidden file
-      '**/node_modules',
-<<<<<<< HEAD
-      '**/*'+eliminateArtifactDir,
-    ];    
-=======
->>>>>>> 830065be
+      '**/node_modules',  
     ];
     
     this.filePathsToIgnore = filePathsToIgnore;
