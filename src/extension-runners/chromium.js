/**
 * This module provide an ExtensionRunner subclass that manage an extension executed
 * in a Chromium-based browser instance.
 */

import path from 'path';

import fs from 'fs-extra';
import asyncMkdirp from 'mkdirp';
import {
  Launcher as ChromeLauncher,
  launch as defaultChromiumLaunch,
} from 'chrome-launcher';
import WebSocket, { WebSocketServer } from 'ws';

import { createLogger } from '../util/logger.js';
import { TempDir } from '../util/temp-dir.js';
import isDirectory from '../util/is-directory.js';
import fileExists from '../util/file-exists.js';

const log = createLogger(import.meta.url);

const EXCLUDED_CHROME_FLAGS = ['--disable-extensions', '--mute-audio'];

export const DEFAULT_CHROME_FLAGS = ChromeLauncher.defaultFlags().filter(
  (flag) => !EXCLUDED_CHROME_FLAGS.includes(flag)
);

/**
 * Implements an IExtensionRunner which manages a Chromium instance.
 */
export class ChromiumExtensionRunner {
  cleanupCallbacks;
  params;
  chromiumInstance;
  chromiumLaunch;
  reloadManagerExtension;
  wss;
  exiting;
  _promiseSetupDone;

  constructor(params) {
    const { chromiumLaunch = defaultChromiumLaunch } = params;
    this.params = params;
    this.chromiumLaunch = chromiumLaunch;
    this.cleanupCallbacks = new Set();
  }

  // Method exported from the IExtensionRunner interface.

  /**
   * Returns the runner name.
   */
  getName() {
    return 'Chromium';
  }

  async run() {
    // Run should never be called more than once.
    this._promiseSetupDone = this.setupInstance();
    await this._promiseSetupDone;
  }

  static async isUserDataDir(dirPath) {
    const localStatePath = path.join(dirPath, 'Local State');
    const defaultPath = path.join(dirPath, 'Default');
    // Local State and Default are typical for the user-data-dir
    return (
      (await fileExists(localStatePath)) && (await isDirectory(defaultPath))
    );
  }

  static async isProfileDir(dirPath) {
    const securePreferencesPath = path.join(dirPath, 'Secure Preferences');
    //Secure Preferences is typical for a profile dir inside a user data dir
    return await fileExists(securePreferencesPath);
  }

  static async getProfilePaths(chromiumProfile) {
    if (!chromiumProfile) {
      return {
        userDataDir: null,
        profileDirName: null,
      };
    }

    const isProfileDirAndNotUserData =
      (await ChromiumExtensionRunner.isProfileDir(chromiumProfile)) &&
      !(await ChromiumExtensionRunner.isUserDataDir(chromiumProfile));

    if (isProfileDirAndNotUserData) {
      const { dir: userDataDir, base: profileDirName } =
        path.parse(chromiumProfile);
      return {
        userDataDir,
        profileDirName,
      };
    }

    return {
      userDataDir: chromiumProfile,
      profileDirName: null,
    };
  }

  /**
   * Setup the Chromium Profile and run a Chromium instance.
   */
  async setupInstance() {
    // Start a websocket server on a free localhost TCP port.
    this.wss = await new Promise((resolve) => {
      const server = new WebSocketServer(
        // Use a ipv4 host so we don't need to escape ipv6 address
        // https://github.com/mozilla/web-ext/issues/2331
        { port: 0, host: '127.0.0.1', clientTracking: true },
        // Wait the server to be listening (so that the extension
        // runner can successfully retrieve server address and port).
        () => resolve(server)
      );
    });

    // Prevent unhandled socket error (e.g. when chrome
    // is exiting, See https://github.com/websockets/ws/issues/1256).
    this.wss.on('connection', function (socket) {
      socket.on('error', (err) => {
        log.debug(`websocket connection error: ${err}`);
      });
    });

    const chromeFlags = [...DEFAULT_CHROME_FLAGS];
    let startingUrl;
    var specialStartingUrls = [];
    if (this.params.startUrl) {
      const startingUrls = Array.isArray(this.params.startUrl) ?
        this.params.startUrl : [this.params.startUrl];

      // Extract URLs starting with chrome:// from startingUrls and let bg.js open them instead
      specialStartingUrls = startingUrls.filter(
        (item) => (item.toLowerCase().startsWith('chrome://')));

      const strippedStartingUrls = startingUrls.filter(
        (item) => !(item.toLowerCase().startsWith('chrome://')));

      startingUrl = strippedStartingUrls.shift();
      chromeFlags.push(...strippedStartingUrls);
    }

    // Create the extension that will manage the addon reloads
    this.reloadManagerExtension =
      await this.createReloadManagerExtension(specialStartingUrls);

    // Start chrome pointing it to a given profile dir
    const extensions = [this.reloadManagerExtension]
      .concat(this.params.extensions.map(({ sourceDir }) => sourceDir))
      .join(',');

    const { chromiumBinary } = this.params;

    log.debug('Starting Chromium instance...');

    if (chromiumBinary) {
      log.debug(`(chromiumBinary: ${chromiumBinary})`);
    }

    chromeFlags.push(`--load-extension=${extensions}`);

    if (this.params.args) {
      chromeFlags.push(...this.params.args);
    }

    // eslint-disable-next-line prefer-const
    let { userDataDir, profileDirName } =
      await ChromiumExtensionRunner.getProfilePaths(
        this.params.chromiumProfile
      );

    if (userDataDir && this.params.keepProfileChanges) {
      if (
        profileDirName &&
        !(await ChromiumExtensionRunner.isUserDataDir(userDataDir))
      ) {
        throw new Error(
          'The profile you provided is not in a ' +
            'user-data-dir. The changes cannot be kept. Please either ' +
            'remove --keep-profile-changes or use a profile in a ' +
            'user-data-dir directory'
        );
      }
    } else if (!this.params.keepProfileChanges) {
      // the user provided an existing profile directory but doesn't want
      // the changes to be kept. we copy this directory to a temporary
      // user data dir.
      const tmpDir = new TempDir();
      await tmpDir.create();
      const tmpDirPath = tmpDir.path();

      if (userDataDir && profileDirName) {
        // copy profile dir to this temp user data dir.
        await fs.copy(
          path.join(userDataDir, profileDirName),
          path.join(tmpDirPath, profileDirName)
        );
      } else if (userDataDir) {
        await fs.copy(userDataDir, tmpDirPath);
      }
      userDataDir = tmpDirPath;
    }

    if (profileDirName) {
      chromeFlags.push(`--profile-directory=${profileDirName}`);
    }

<<<<<<< HEAD
    let startingUrl;
    if (this.params.startUrl) {
      const startingUrls = Array.isArray(this.params.startUrl)
        ? this.params.startUrl
        : [this.params.startUrl];
      startingUrl = startingUrls.shift();
      chromeFlags.push(...startingUrls);
    }

=======
>>>>>>> 7b56d102
    this.chromiumInstance = await this.chromiumLaunch({
      enableExtensions: true,
      chromePath: chromiumBinary,
      chromeFlags,
      startingUrl,
      userDataDir,
      // Ignore default flags to keep the extension enabled.
      ignoreDefaultFlags: true,
    });

    this.chromiumInstance.process.once('close', () => {
      this.chromiumInstance = null;

      if (!this.exiting) {
        log.info('Exiting on Chromium instance disconnected.');
        this.exit();
      }
    });
  }

  async wssBroadcast(data) {
    return new Promise((resolve) => {
      const clients = this.wss ? new Set(this.wss.clients) : new Set();

      function cleanWebExtReloadComplete() {
        const client = this;
        client.removeEventListener('message', webExtReloadComplete);
        client.removeEventListener('close', cleanWebExtReloadComplete);
        clients.delete(client);
      }

      const webExtReloadComplete = async (message) => {
        const msg = JSON.parse(message.data);

        if (msg.type === 'webExtReloadExtensionComplete') {
          for (const client of clients) {
            cleanWebExtReloadComplete.call(client);
          }
          resolve();
        }
      };

      for (const client of clients) {
        if (client.readyState === WebSocket.OPEN) {
          client.addEventListener('message', webExtReloadComplete);
          client.addEventListener('close', cleanWebExtReloadComplete);

          client.send(JSON.stringify(data));
        } else {
          clients.delete(client);
        }
      }

      if (clients.size === 0) {
        resolve();
      }
    });
  }

<<<<<<< HEAD
  async createReloadManagerExtension() {
=======
  async createReloadManagerExtension(
    specialStartingUrls: Array<string>): Promise<string> {
>>>>>>> 7b56d102
    const tmpDir = new TempDir();
    await tmpDir.create();
    this.registerCleanup(() => tmpDir.remove());

    const extPath = path.join(
      tmpDir.path(),
      `reload-manager-extension-${Date.now()}`
    );

    log.debug(`Creating reload-manager-extension in ${extPath}`);

    await asyncMkdirp(extPath);

    await fs.writeFile(
      path.join(extPath, 'manifest.json'),
      JSON.stringify({
        manifest_version: 2,
        name: 'web-ext Reload Manager Extension',
        version: '1.0',
        permissions: ['management', 'tabs'],
        background: {
          scripts: ['bg.js'],
        },
      })
    );

    const wssInfo = this.wss.address();

    const bgPage = `(function bgPage() {
      async function getAllDevExtensions() {
        const allExtensions = await new Promise(
          r => chrome.management.getAll(r));

        return allExtensions.filter((extension) => {
          return extension.enabled &&
            extension.installType === "development" &&
            extension.id !== chrome.runtime.id;
        });
      }

      const setEnabled = (extensionId, value) =>
        chrome.runtime.id == extensionId ?
        new Promise.resolve() :
        new Promise(r => chrome.management.setEnabled(extensionId, value, r));

      async function reloadExtension(extensionId) {
        await setEnabled(extensionId, false);
        await setEnabled(extensionId, true);
      }

      const ws = new window.WebSocket(
        "ws://${wssInfo.address}:${wssInfo.port}");

        
      const chromeTabList = ${JSON.stringify(specialStartingUrls)}
      if (chromeTabList.length > 0) {   
        chrome.runtime.onInstalled.addListener(details => {
          if (details.reason === chrome.runtime.OnInstalledReason.INSTALL ) {
            chromeTabList.forEach(url => {
              chrome.tabs.create({ url });
            });
          }           
        });
      }
   
      ws.onmessage = async (evt) => {
        const msg = JSON.parse(evt.data);
        if (msg.type === 'webExtReloadAllExtensions') {
          const devExtensions = await getAllDevExtensions();
          await Promise.all(devExtensions.map(ext => reloadExtension(ext.id)));
          ws.send(JSON.stringify({ type: 'webExtReloadExtensionComplete' }));
        }
      };
    })()`;

    await fs.writeFile(path.join(extPath, 'bg.js'), bgPage);
    return extPath;
  }

  /**
   * Reloads all the extensions, collect any reload error and resolves to
   * an array composed by a single ExtensionRunnerReloadResult object.
   */
  async reloadAllExtensions() {
    const runnerName = this.getName();

    await this.wssBroadcast({
      type: 'webExtReloadAllExtensions',
    });

    process.stdout.write(
      `\rLast extension reload: ${new Date().toTimeString()}`
    );
    log.debug('\n');

    return [{ runnerName }];
  }

  /**
   * Reloads a single extension, collect any reload error and resolves to
   * an array composed by a single ExtensionRunnerReloadResult object.
   */
  async reloadExtensionBySourceDir(
    extensionSourceDir // eslint-disable-line no-unused-vars
  ) {
    // TODO(rpl): detect the extension ids assigned to the
    // target extensions and map it to the extensions source dir
    // (https://github.com/mozilla/web-ext/issues/1687).
    return this.reloadAllExtensions();
  }

  /**
   * Register a callback to be called when the runner has been exited
   * (e.g. the Chromium instance exits or the user has requested web-ext
   * to exit).
   */
  registerCleanup(fn) {
    this.cleanupCallbacks.add(fn);
  }

  /**
   * Exits the runner, by closing the managed Chromium instance.
   */
  async exit() {
    this.exiting = true;

    // Wait for the setup to complete if the extension runner is already
    // being started.
    if (this._promiseSetupDone) {
      // Ignore initialization errors if any.
      await this._promiseSetupDone.catch((err) => {
        log.debug(`ignored setup error on chromium runner shutdown: ${err}`);
      });
    }

    if (this.chromiumInstance) {
      await this.chromiumInstance.kill();
      this.chromiumInstance = null;
    }

    if (this.wss) {
      // Close all websocket clients, closing the WebSocketServer
      // does not terminate the existing connection and it wouldn't
      // resolve until all of the existing connections are closed.
      for (const wssClient of this.wss?.clients || []) {
        if (wssClient.readyState === WebSocket.OPEN) {
          wssClient.terminate();
        }
      }
      await new Promise((resolve) =>
        this.wss ? this.wss.close(resolve) : resolve()
      );
      this.wss = null;
    }

    // Call all the registered cleanup callbacks.
    for (const fn of this.cleanupCallbacks) {
      try {
        fn();
      } catch (error) {
        log.error(error);
      }
    }
  }
}<|MERGE_RESOLUTION|>--- conflicted
+++ resolved
@@ -210,18 +210,6 @@
       chromeFlags.push(`--profile-directory=${profileDirName}`);
     }
 
-<<<<<<< HEAD
-    let startingUrl;
-    if (this.params.startUrl) {
-      const startingUrls = Array.isArray(this.params.startUrl)
-        ? this.params.startUrl
-        : [this.params.startUrl];
-      startingUrl = startingUrls.shift();
-      chromeFlags.push(...startingUrls);
-    }
-
-=======
->>>>>>> 7b56d102
     this.chromiumInstance = await this.chromiumLaunch({
       enableExtensions: true,
       chromePath: chromiumBinary,
@@ -281,12 +269,8 @@
     });
   }
 
-<<<<<<< HEAD
-  async createReloadManagerExtension() {
-=======
   async createReloadManagerExtension(
     specialStartingUrls: Array<string>): Promise<string> {
->>>>>>> 7b56d102
     const tmpDir = new TempDir();
     await tmpDir.create();
     this.registerCleanup(() => tmpDir.remove());
