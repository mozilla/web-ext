--- conflicted
+++ resolved
@@ -208,11 +208,7 @@
 
 Mozilla built [cfx](https://developer.mozilla.org/en-US/Add-ons/SDK/Tools/cfx)
 then deprecated it for jpm and now we're proposing a new tool.
-<<<<<<< HEAD
-I know this is frustrating for developers but WebExtensions mark a major
-=======
-I know this is frustrating for developers, but web extensions mark a major
->>>>>>> 1fd79da0
+I know this is frustrating for developers, but WebExtensions mark a major
 turning point. It would be an arduous task to wedge its feature set and
 simplified development process into jpm.
 
